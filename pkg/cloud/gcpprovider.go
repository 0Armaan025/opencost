--- conflicted
+++ resolved
@@ -73,10 +73,6 @@
 	var environment string
 	var usedAggregatorName string
 	if gcpAlloc.Keys.Valid {
-<<<<<<< HEAD
-		klog.Infof("VALID!!!!!!!!")
-=======
->>>>>>> 8e907609
 		err := json.Unmarshal([]byte(gcpAlloc.Keys.StringVal), &keys)
 		if err != nil {
 			klog.Infof("Invalid unmarshaling response from BigQuery filtered query: %s", err.Error())
@@ -87,11 +83,6 @@
 				if label["key"] == aggregatorName {
 					environment = label["value"]
 					usedAggregatorName = label["key"]
-<<<<<<< HEAD
-					klog.Infof("ENVIRONMENT: %s", environment)
-					klog.Infof("AGGREGATOR NAME: %s", usedAggregatorName)
-=======
->>>>>>> 8e907609
 					break keyloop
 				}
 			}
@@ -350,22 +341,6 @@
 	return s, qerr
 }
 
-<<<<<<< HEAD
-/*
-  (SELECT
-    service.description as service,
-    TO_JSON_STRING(labels) as gl,
-    SUM(cost)
-  FROM  `guestbook-227502.billing_data.gcp_billing_export_v1_01AC9F_74CF1D_5565A2`
-  WHERE
-    EXISTS (SELECT * FROM UNNEST(labels) AS l WHERE l.key = "kubernetes_namespace" AND l.value = "kubecost")
-    AND EXISTS(SELECT * FROM UNNEST(labels) AS l2 WHERE l2.key = "kubernetes_label_app")
-    AND usage_start_time >= "2020-02-10" AND usage_start_time < "2020-02-13"
-	GROUP BY  service,gl)
-*/
-
-=======
->>>>>>> 8e907609
 func (gcp *GCP) multiLabelQuery(query string, aggregators []string) ([]*OutOfClusterAllocation, error) {
 	c, err := gcp.Config.GetCustomPricingData()
 	if err != nil {
