package costmodel

import (
	"context"
	"encoding/json"
	"flag"
	"fmt"
	"math"
	"net"
	"net/http"
	"reflect"
	"strconv"
	"strings"
	"time"

	"k8s.io/klog"

	"github.com/julienschmidt/httprouter"

	sentry "github.com/getsentry/sentry-go"

	costAnalyzerCloud "github.com/kubecost/cost-model/pkg/cloud"
	"github.com/kubecost/cost-model/pkg/clustercache"
	cm "github.com/kubecost/cost-model/pkg/clustermanager"
	"github.com/kubecost/cost-model/pkg/env"
	"github.com/kubecost/cost-model/pkg/errors"
	"github.com/kubecost/cost-model/pkg/prom"
	"github.com/kubecost/cost-model/pkg/thanos"
	prometheusClient "github.com/prometheus/client_golang/api"
	prometheusAPI "github.com/prometheus/client_golang/api/prometheus/v1"
	v1 "k8s.io/api/core/v1"
	metav1 "k8s.io/apimachinery/pkg/apis/meta/v1"

	"github.com/patrickmn/go-cache"
	"github.com/prometheus/client_golang/prometheus"

	"k8s.io/client-go/kubernetes"
	"k8s.io/client-go/rest"
)

const (
<<<<<<< HEAD
	prometheusTroubleshootingEp = "http://docs.kubecost.com/custom-prom#troubleshoot"
	RFC3339Milli                = "2006-01-02T15:04:05.000Z"
=======
	logCollectionEnvVar            = "LOG_COLLECTION_ENABLED"
	productAnalyticsEnvVar         = "PRODUCT_ANALYTICS_ENABLED"
	errorReportingEnvVar           = "ERROR_REPORTING_ENABLED"
	valuesReportingEnvVar          = "VALUES_REPORTING_ENABLED"
	maxQueryConcurrencyEnvVar      = "MAX_QUERY_CONCURRENCY"
	prometheusServerEndpointEnvVar = "PROMETHEUS_SERVER_ENDPOINT"
	prometheusTroubleshootingEp    = "http://docs.kubecost.com/custom-prom#troubleshoot"
	RFC3339Milli                   = "2006-01-02T15:04:05.000Z"
>>>>>>> 270ad76a
)

var (
	// gitCommit is set by the build system
	gitCommit               string
<<<<<<< HEAD
	logCollectionEnabled    bool = env.IsLogCollectionEnabled()
	productAnalyticsEnabled bool = env.IsProductAnalyticsEnabled()
	errorReportingEnabled   bool = env.IsErrorReportingEnabled()
=======
	logCollectionEnabled    bool = strings.EqualFold(os.Getenv(logCollectionEnvVar), "true")
	productAnalyticsEnabled bool = strings.EqualFold(os.Getenv(productAnalyticsEnvVar), "true")
	errorReportingEnabled   bool = strings.EqualFold(os.Getenv(errorReportingEnvVar), "true")
	valuesReportingEnabled  bool = strings.EqualFold(os.Getenv(valuesReportingEnvVar), "true")
>>>>>>> 270ad76a
)

var Router = httprouter.New()
var A Accesses

type Accesses struct {
	PrometheusClient              prometheusClient.Client
	ThanosClient                  prometheusClient.Client
	KubeClientSet                 kubernetes.Interface
	ClusterManager                *cm.ClusterManager
	Cloud                         costAnalyzerCloud.Provider
	CPUPriceRecorder              *prometheus.GaugeVec
	RAMPriceRecorder              *prometheus.GaugeVec
	PersistentVolumePriceRecorder *prometheus.GaugeVec
	GPUPriceRecorder              *prometheus.GaugeVec
	NodeTotalPriceRecorder        *prometheus.GaugeVec
	RAMAllocationRecorder         *prometheus.GaugeVec
	CPUAllocationRecorder         *prometheus.GaugeVec
	GPUAllocationRecorder         *prometheus.GaugeVec
	PVAllocationRecorder          *prometheus.GaugeVec
	NetworkZoneEgressRecorder     prometheus.Gauge
	NetworkRegionEgressRecorder   prometheus.Gauge
	NetworkInternetEgressRecorder prometheus.Gauge
	ServiceSelectorRecorder       *prometheus.GaugeVec
	DeploymentSelectorRecorder    *prometheus.GaugeVec
	Model                         *CostModel
	OutOfClusterCache             *cache.Cache
}

type DataEnvelope struct {
	Code    int         `json:"code"`
	Status  string      `json:"status"`
	Data    interface{} `json:"data"`
	Message string      `json:"message,omitempty"`
}

// FilterFunc is a filter that returns true iff the given CostData should be filtered out, and the environment that was used as the filter criteria, if it was an aggregate
type FilterFunc func(*CostData) (bool, string)

// FilterCostData allows through only CostData that matches all the given filter functions
func FilterCostData(data map[string]*CostData, retains []FilterFunc, filters []FilterFunc) (map[string]*CostData, int, map[string]int) {
	result := make(map[string]*CostData)
	filteredEnvironments := make(map[string]int)
	filteredContainers := 0
DataLoop:
	for key, datum := range data {
		for _, rf := range retains {
			if ok, _ := rf(datum); ok {
				result[key] = datum
				// if any retain function passes, the data is retained and move on
				continue DataLoop
			}
		}
		for _, ff := range filters {
			if ok, environment := ff(datum); !ok {
				if environment != "" {
					filteredEnvironments[environment]++
				}
				filteredContainers++
				// if any filter function check fails, move on to the next datum
				continue DataLoop
			}
		}
		result[key] = datum
	}

	return result, filteredContainers, filteredEnvironments
}

func filterFields(fields string, data map[string]*CostData) map[string]CostData {
	fs := strings.Split(fields, ",")
	fmap := make(map[string]bool)
	for _, f := range fs {
		fieldNameLower := strings.ToLower(f) // convert to go struct name by uppercasing first letter
		klog.V(1).Infof("to delete: %s", fieldNameLower)
		fmap[fieldNameLower] = true
	}
	filteredData := make(map[string]CostData)
	for cname, costdata := range data {
		s := reflect.TypeOf(*costdata)
		val := reflect.ValueOf(*costdata)
		costdata2 := CostData{}
		cd2 := reflect.New(reflect.Indirect(reflect.ValueOf(costdata2)).Type()).Elem()
		n := s.NumField()
		for i := 0; i < n; i++ {
			field := s.Field(i)
			value := val.Field(i)
			value2 := cd2.Field(i)
			if _, ok := fmap[strings.ToLower(field.Name)]; !ok {
				value2.Set(reflect.Value(value))
			}
		}
		filteredData[cname] = cd2.Interface().(CostData)
	}
	return filteredData
}

func normalizeTimeParam(param string) (string, error) {
	if param == "" {
		return "", fmt.Errorf("invalid time param")
	}
	// convert days to hours
	if param[len(param)-1:] == "d" {
		count := param[:len(param)-1]
		val, err := strconv.ParseInt(count, 10, 64)
		if err != nil {
			return "", err
		}
		val = val * 24
		param = fmt.Sprintf("%dh", val)
	}

	return param, nil
}

// writeReportingFlags writes the reporting flags to the cluster info map
func writeReportingFlags(clusterInfo map[string]string) {
	clusterInfo["logCollection"] = fmt.Sprintf("%t", logCollectionEnabled)
	clusterInfo["productAnalytics"] = fmt.Sprintf("%t", productAnalyticsEnabled)
	clusterInfo["errorReporting"] = fmt.Sprintf("%t", errorReportingEnabled)
	clusterInfo["valuesReporting"] = fmt.Sprintf("%t", valuesReportingEnabled)
}

// parsePercentString takes a string of expected format "N%" and returns a floating point 0.0N.
// If the "%" symbol is missing, it just returns 0.0N. Empty string is interpreted as "0%" and
// return 0.0.
func ParsePercentString(percentStr string) (float64, error) {
	if len(percentStr) == 0 {
		return 0.0, nil
	}
	if percentStr[len(percentStr)-1:] == "%" {
		percentStr = percentStr[:len(percentStr)-1]
	}
	discount, err := strconv.ParseFloat(percentStr, 64)
	if err != nil {
		return 0.0, err
	}
	discount *= 0.01

	return discount, nil
}

// parseDuration converts a Prometheus-style duration string into a Duration
func ParseDuration(duration string) (*time.Duration, error) {
	unitStr := duration[len(duration)-1:]
	var unit time.Duration
	switch unitStr {
	case "s":
		unit = time.Second
	case "m":
		unit = time.Minute
	case "h":
		unit = time.Hour
	case "d":
		unit = 24.0 * time.Hour
	default:
		return nil, fmt.Errorf("error parsing duration: %s did not match expected format [0-9+](s|m|d|h)", duration)
	}

	amountStr := duration[:len(duration)-1]
	amount, err := strconv.ParseInt(amountStr, 10, 64)
	if err != nil {
		return nil, fmt.Errorf("error parsing duration: %s did not match expected format [0-9+](s|m|d|h)", duration)
	}

	dur := time.Duration(amount) * unit
	return &dur, nil
}

// ParseTimeRange returns a start and end time, respectively, which are converted from
// a duration and offset, defined as strings with Prometheus-style syntax.
func ParseTimeRange(duration, offset string) (*time.Time, *time.Time, error) {
	// endTime defaults to the current time, unless an offset is explicity declared,
	// in which case it shifts endTime back by given duration
	endTime := time.Now()
	if offset != "" {
		o, err := ParseDuration(offset)
		if err != nil {
			return nil, nil, fmt.Errorf("error parsing offset (%s): %s", offset, err)
		}
		endTime = endTime.Add(-1 * *o)
	}

	// if duration is defined in terms of days, convert to hours
	// e.g. convert "2d" to "48h"
	durationNorm, err := normalizeTimeParam(duration)
	if err != nil {
		return nil, nil, fmt.Errorf("error parsing duration (%s): %s", duration, err)
	}

	// convert time duration into start and end times, formatted
	// as ISO datetime strings
	dur, err := time.ParseDuration(durationNorm)
	if err != nil {
		return nil, nil, fmt.Errorf("errorf parsing duration (%s): %s", durationNorm, err)
	}
	startTime := endTime.Add(-1 * dur)

	return &startTime, &endTime, nil
}

func WrapDataWithMessage(data interface{}, err error, message string) []byte {
	var resp []byte

	if err != nil {
		klog.V(1).Infof("Error returned to client: %s", err.Error())
		resp, _ = json.Marshal(&DataEnvelope{
			Code:    http.StatusInternalServerError,
			Status:  "error",
			Message: err.Error(),
			Data:    data,
		})
	} else {
		resp, _ = json.Marshal(&DataEnvelope{
			Code:    http.StatusOK,
			Status:  "success",
			Data:    data,
			Message: message,
		})

	}

	return resp
}

func WrapData(data interface{}, err error) []byte {
	var resp []byte

	if err != nil {
		klog.V(1).Infof("Error returned to client: %s", err.Error())
		resp, _ = json.Marshal(&DataEnvelope{
			Code:    http.StatusInternalServerError,
			Status:  "error",
			Message: err.Error(),
			Data:    data,
		})
	} else {
		resp, _ = json.Marshal(&DataEnvelope{
			Code:   http.StatusOK,
			Status: "success",
			Data:   data,
		})

	}

	return resp
}

// RefreshPricingData needs to be called when a new node joins the fleet, since we cache the relevant subsets of pricing data to avoid storing the whole thing.
func (a *Accesses) RefreshPricingData(w http.ResponseWriter, r *http.Request, ps httprouter.Params) {
	w.Header().Set("Content-Type", "application/json")
	w.Header().Set("Access-Control-Allow-Origin", "*")

	err := a.Cloud.DownloadPricingData()

	w.Write(WrapData(nil, err))
}

func (a *Accesses) CostDataModel(w http.ResponseWriter, r *http.Request, ps httprouter.Params) {
	w.Header().Set("Content-Type", "application/json")
	w.Header().Set("Access-Control-Allow-Origin", "*")

	window := r.URL.Query().Get("timeWindow")
	offset := r.URL.Query().Get("offset")
	fields := r.URL.Query().Get("filterFields")
	namespace := r.URL.Query().Get("namespace")

	if offset != "" {
		offset = "offset " + offset
	}

	data, err := a.Model.ComputeCostData(a.PrometheusClient, a.KubeClientSet, a.Cloud, window, offset, namespace)

	if fields != "" {
		filteredData := filterFields(fields, data)
		w.Write(WrapData(filteredData, err))
	} else {
		w.Write(WrapData(data, err))
	}

}

func (a *Accesses) ClusterCosts(w http.ResponseWriter, r *http.Request, ps httprouter.Params) {
	w.Header().Set("Content-Type", "application/json")
	w.Header().Set("Access-Control-Allow-Origin", "*")

	window := r.URL.Query().Get("window")
	offset := r.URL.Query().Get("offset")

	data, err := ComputeClusterCosts(a.PrometheusClient, a.Cloud, window, offset, true)
	w.Write(WrapData(data, err))
}

func (a *Accesses) ClusterCostsOverTime(w http.ResponseWriter, r *http.Request, ps httprouter.Params) {
	w.Header().Set("Content-Type", "application/json")
	w.Header().Set("Access-Control-Allow-Origin", "*")

	start := r.URL.Query().Get("start")
	end := r.URL.Query().Get("end")
	window := r.URL.Query().Get("window")
	offset := r.URL.Query().Get("offset")

	data, err := ClusterCostsOverTime(a.PrometheusClient, a.Cloud, start, end, window, offset)
	w.Write(WrapData(data, err))
}

func (a *Accesses) CostDataModelRange(w http.ResponseWriter, r *http.Request, ps httprouter.Params) {
	w.Header().Set("Content-Type", "application/json")
	w.Header().Set("Access-Control-Allow-Origin", "*")

	start := r.URL.Query().Get("start")
	end := r.URL.Query().Get("end")
	window := r.URL.Query().Get("window")
	fields := r.URL.Query().Get("filterFields")
	namespace := r.URL.Query().Get("namespace")
	cluster := r.URL.Query().Get("cluster")
	remote := r.URL.Query().Get("remote")

	remoteEnabled := env.IsRemoteEnabled() && remote != "false"

	// Use Thanos Client if it exists (enabled) and remote flag set
	var pClient prometheusClient.Client
	if remote != "false" && a.ThanosClient != nil {
		pClient = a.ThanosClient
	} else {
		pClient = a.PrometheusClient
	}

	resolutionHours := 1.0
	data, err := a.Model.ComputeCostDataRange(pClient, a.KubeClientSet, a.Cloud, start, end, window, resolutionHours, namespace, cluster, remoteEnabled)
	if err != nil {
		w.Write(WrapData(nil, err))
	}
	if fields != "" {
		filteredData := filterFields(fields, data)
		w.Write(WrapData(filteredData, err))
	} else {
		w.Write(WrapData(data, err))
	}
}

// CostDataModelRangeLarge is experimental multi-cluster and long-term data storage in SQL support.
func (a *Accesses) CostDataModelRangeLarge(w http.ResponseWriter, r *http.Request, ps httprouter.Params) {
	w.Header().Set("Content-Type", "application/json")
	w.Header().Set("Access-Control-Allow-Origin", "*")

	startString := r.URL.Query().Get("start")
	endString := r.URL.Query().Get("end")
	windowString := r.URL.Query().Get("window")

	var start time.Time
	var end time.Time
	var err error

	if windowString == "" {
		windowString = "1h"
	}
	if startString != "" {
		start, err = time.Parse(RFC3339Milli, startString)
		if err != nil {
			klog.V(1).Infof("Error parsing time " + startString + ". Error: " + err.Error())
			w.Write(WrapData(nil, err))
		}
	} else {
		window, err := time.ParseDuration(windowString)
		if err != nil {
			w.Write(WrapData(nil, fmt.Errorf("Invalid duration '%s'", windowString)))

		}
		start = time.Now().Add(-2 * window)
	}
	if endString != "" {
		end, err = time.Parse(RFC3339Milli, endString)
		if err != nil {
			klog.V(1).Infof("Error parsing time " + endString + ". Error: " + err.Error())
			w.Write(WrapData(nil, err))
		}
	} else {
		end = time.Now()
	}

	remoteLayout := "2006-01-02T15:04:05Z"
	remoteStartStr := start.Format(remoteLayout)
	remoteEndStr := end.Format(remoteLayout)
	klog.V(1).Infof("Using remote database for query from %s to %s with window %s", startString, endString, windowString)

	data, err := CostDataRangeFromSQL("", "", windowString, remoteStartStr, remoteEndStr)
	w.Write(WrapData(data, err))
}

func parseAggregations(customAggregation, aggregator, filterType string) (string, []string, string) {
	var key string
	var filter string
	var val []string
	if customAggregation != "" {
		key = customAggregation
		filter = filterType
		val = strings.Split(customAggregation, ",")
	} else {
		aggregations := strings.Split(aggregator, ",")
		for i, agg := range aggregations {
			aggregations[i] = "kubernetes_" + agg
		}
		key = strings.Join(aggregations, ",")
		filter = "kubernetes_" + filterType
		val = aggregations
	}
	return key, val, filter
}

func (a *Accesses) OutofClusterCosts(w http.ResponseWriter, r *http.Request, ps httprouter.Params) {
	w.Header().Set("Content-Type", "application/json")
	w.Header().Set("Access-Control-Allow-Origin", "*")

	start := r.URL.Query().Get("start")
	end := r.URL.Query().Get("end")
	aggregator := r.URL.Query().Get("aggregator")
	customAggregation := r.URL.Query().Get("customAggregation")
	filterType := r.URL.Query().Get("filterType")
	filterValue := r.URL.Query().Get("filterValue")
	var data []*costAnalyzerCloud.OutOfClusterAllocation
	var err error
	_, aggregations, filter := parseAggregations(customAggregation, aggregator, filterType)
	data, err = a.Cloud.ExternalAllocations(start, end, aggregations, filter, filterValue, false)
	w.Write(WrapData(data, err))
}

func (a *Accesses) OutOfClusterCostsWithCache(w http.ResponseWriter, r *http.Request, ps httprouter.Params) {
	w.Header().Set("Content-Type", "application/json")
	w.Header().Set("Access-Control-Allow-Origin", "*")

	// start date for which to query costs, inclusive; format YYYY-MM-DD
	start := r.URL.Query().Get("start")
	// end date for which to query costs, inclusive; format YYYY-MM-DD
	end := r.URL.Query().Get("end")
	// aggregator sets the field by which to aggregate; default, prepended by "kubernetes_"
	kubernetesAggregation := r.URL.Query().Get("aggregator")
	// customAggregation allows full customization of aggregator w/o prepending
	customAggregation := r.URL.Query().Get("customAggregation")
	// disableCache, if set to "true", tells this function to recompute and
	// cache the requested data
	disableCache := r.URL.Query().Get("disableCache") == "true"
	// clearCache, if set to "true", tells this function to flush the cache,
	// then recompute and cache the requested data
	clearCache := r.URL.Query().Get("clearCache") == "true"

	filterType := r.URL.Query().Get("filterType")
	filterValue := r.URL.Query().Get("filterValue")

	aggregationkey, aggregation, filter := parseAggregations(customAggregation, kubernetesAggregation, filterType)

	// clear cache prior to checking the cache so that a clearCache=true
	// request always returns a freshly computed value
	if clearCache {
		a.OutOfClusterCache.Flush()
	}

	// attempt to retrieve cost data from cache
	key := fmt.Sprintf(`%s:%s:%s:%s:%s`, start, end, aggregationkey, filter, filterValue)
	if value, found := a.OutOfClusterCache.Get(key); found && !disableCache {
		if data, ok := value.([]*costAnalyzerCloud.OutOfClusterAllocation); ok {
			w.Write(WrapDataWithMessage(data, nil, fmt.Sprintf("out of cluster cache hit: %s", key)))
			return
		}
		klog.Errorf("caching error: failed to type cast data: %s", key)
	}

	data, err := a.Cloud.ExternalAllocations(start, end, aggregation, filter, filterValue, false)
	if err == nil {
		a.OutOfClusterCache.Set(key, data, cache.DefaultExpiration)
	}

	w.Write(WrapDataWithMessage(data, err, fmt.Sprintf("out of cluser cache miss: %s", key)))
}

func (p *Accesses) GetAllNodePricing(w http.ResponseWriter, r *http.Request, ps httprouter.Params) {
	w.Header().Set("Content-Type", "application/json")
	w.Header().Set("Access-Control-Allow-Origin", "*")

	data, err := p.Cloud.AllNodePricing()
	w.Write(WrapData(data, err))
}

func (p *Accesses) GetConfigs(w http.ResponseWriter, r *http.Request, ps httprouter.Params) {
	w.Header().Set("Content-Type", "application/json")
	w.Header().Set("Access-Control-Allow-Origin", "*")
	data, err := p.Cloud.GetConfig()
	w.Write(WrapData(data, err))
}

func (p *Accesses) UpdateSpotInfoConfigs(w http.ResponseWriter, r *http.Request, ps httprouter.Params) {
	w.Header().Set("Content-Type", "application/json")
	w.Header().Set("Access-Control-Allow-Origin", "*")
	data, err := p.Cloud.UpdateConfig(r.Body, costAnalyzerCloud.SpotInfoUpdateType)
	if err != nil {
		w.Write(WrapData(data, err))
		return
	}
	w.Write(WrapData(data, err))
	err = p.Cloud.DownloadPricingData()
	if err != nil {
		klog.V(1).Infof("Error redownloading data on config update: %s", err.Error())
	}
	return
}

func (p *Accesses) UpdateAthenaInfoConfigs(w http.ResponseWriter, r *http.Request, ps httprouter.Params) {
	w.Header().Set("Content-Type", "application/json")
	w.Header().Set("Access-Control-Allow-Origin", "*")
	data, err := p.Cloud.UpdateConfig(r.Body, costAnalyzerCloud.AthenaInfoUpdateType)
	if err != nil {
		w.Write(WrapData(data, err))
		return
	}
	w.Write(WrapData(data, err))
	return
}

func (p *Accesses) UpdateBigQueryInfoConfigs(w http.ResponseWriter, r *http.Request, ps httprouter.Params) {
	w.Header().Set("Content-Type", "application/json")
	w.Header().Set("Access-Control-Allow-Origin", "*")
	data, err := p.Cloud.UpdateConfig(r.Body, costAnalyzerCloud.BigqueryUpdateType)
	if err != nil {
		w.Write(WrapData(data, err))
		return
	}
	w.Write(WrapData(data, err))
	return
}

func (p *Accesses) UpdateConfigByKey(w http.ResponseWriter, r *http.Request, ps httprouter.Params) {
	w.Header().Set("Content-Type", "application/json")
	w.Header().Set("Access-Control-Allow-Origin", "*")
	data, err := p.Cloud.UpdateConfig(r.Body, "")
	if err != nil {
		w.Write(WrapData(data, err))
		return
	}
	w.Write(WrapData(data, err))
	return
}

func (p *Accesses) ManagementPlatform(w http.ResponseWriter, r *http.Request, ps httprouter.Params) {
	w.Header().Set("Content-Type", "application/json")
	w.Header().Set("Access-Control-Allow-Origin", "*")

	data, err := p.Cloud.GetManagementPlatform()
	if err != nil {
		w.Write(WrapData(data, err))
		return
	}
	w.Write(WrapData(data, err))
	return
}

func (p *Accesses) ClusterInfo(w http.ResponseWriter, r *http.Request, ps httprouter.Params) {
	w.Header().Set("Content-Type", "application/json")
	w.Header().Set("Access-Control-Allow-Origin", "*")

	data, err := p.Cloud.ClusterInfo()

	kc, ok := p.KubeClientSet.(*kubernetes.Clientset)
	if ok && data != nil {
		v, err := kc.ServerVersion()
		if err != nil {
			klog.Infof("Could not get k8s version info: %s", err.Error())
		} else if v != nil {
			data["version"] = v.Major + "." + v.Minor
		}
	} else {
		klog.Infof("Could not get k8s version info: %s", err.Error())
	}

	// Include Product Reporting Flags with Cluster Info
	writeReportingFlags(data)

	// Include Thanos Offset Duration if Applicable
	if thanos.IsEnabled() {
		data["thanosOffset"] = thanos.Offset()
	}

	w.Write(WrapData(data, err))
}

func (p *Accesses) GetPrometheusMetadata(w http.ResponseWriter, _ *http.Request, _ httprouter.Params) {
	w.Header().Set("Content-Type", "application/json")
	w.Header().Set("Access-Control-Allow-Origin", "*")
	w.Write(WrapData(ValidatePrometheus(p.PrometheusClient, false)))
}

func (a *Accesses) recordPrices() {
	go func() {
		defer errors.HandlePanic()

		containerSeen := make(map[string]bool)
		nodeSeen := make(map[string]bool)
		pvSeen := make(map[string]bool)
		pvcSeen := make(map[string]bool)

		getKeyFromLabelStrings := func(labels ...string) string {
			return strings.Join(labels, ",")
		}
		getLabelStringsFromKey := func(key string) []string {
			return strings.Split(key, ",")
		}

		var defaultRegion string = ""
		nodeList := a.Model.Cache.GetAllNodes()
		if len(nodeList) > 0 {
			defaultRegion = nodeList[0].Labels[v1.LabelZoneRegion]
		}

		for {
			klog.V(4).Info("Recording prices...")
			podlist := a.Model.Cache.GetAllPods()
			podStatus := make(map[string]v1.PodPhase)
			for _, pod := range podlist {
				podStatus[pod.Name] = pod.Status.Phase
			}

			cfg, _ := a.Cloud.GetConfig()

			// Record network pricing at global scope
			networkCosts, err := a.Cloud.NetworkPricing()
			if err != nil {
				klog.V(4).Infof("Failed to retrieve network costs: %s", err.Error())
			} else {
				a.NetworkZoneEgressRecorder.Set(networkCosts.ZoneNetworkEgressCost)
				a.NetworkRegionEgressRecorder.Set(networkCosts.RegionNetworkEgressCost)
				a.NetworkInternetEgressRecorder.Set(networkCosts.InternetNetworkEgressCost)
			}

			data, err := a.Model.ComputeCostData(a.PrometheusClient, a.KubeClientSet, a.Cloud, "2m", "", "")
			if err != nil {
				klog.V(1).Info("Error in price recording: " + err.Error())
				// zero the for loop so the time.Sleep will still work
				data = map[string]*CostData{}
			}

			nodes, err := a.Model.GetNodeCost(a.Cloud)
			for nodeName, node := range nodes {
				// Emit costs, guarding against NaN inputs for custom pricing.
				cpuCost, _ := strconv.ParseFloat(node.VCPUCost, 64)
				if math.IsNaN(cpuCost) || math.IsInf(cpuCost, 0) {
					cpuCost, _ = strconv.ParseFloat(cfg.CPU, 64)
					if math.IsNaN(cpuCost) || math.IsInf(cpuCost, 0) {
						cpuCost = 0
					}
				}
				cpu, _ := strconv.ParseFloat(node.VCPU, 64)
				if math.IsNaN(cpu) || math.IsInf(cpu, 0) {
					cpu = 1 // Assume 1 CPU
				}
				ramCost, _ := strconv.ParseFloat(node.RAMCost, 64)
				if math.IsNaN(ramCost) || math.IsInf(ramCost, 0) {
					ramCost, _ = strconv.ParseFloat(cfg.RAM, 64)
					if math.IsNaN(ramCost) || math.IsInf(ramCost, 0) {
						ramCost = 0
					}
				}
				ram, _ := strconv.ParseFloat(node.RAMBytes, 64)
				if math.IsNaN(ram) || math.IsInf(ram, 0) {
					ram = 0
				}
				gpu, _ := strconv.ParseFloat(node.GPU, 64)
				if math.IsNaN(gpu) || math.IsInf(gpu, 0) {
					gpu = 0
				}
				gpuCost, _ := strconv.ParseFloat(node.GPUCost, 64)
				if math.IsNaN(gpuCost) || math.IsInf(gpuCost, 0) {
					gpuCost, _ = strconv.ParseFloat(cfg.GPU, 64)
					if math.IsNaN(gpuCost) || math.IsInf(gpuCost, 0) {
						gpuCost = 0
					}
				}
				nodeType := node.InstanceType
				nodeRegion := node.Region

				totalCost := cpu*cpuCost + ramCost*(ram/1024/1024/1024) + gpu*gpuCost

				a.CPUPriceRecorder.WithLabelValues(nodeName, nodeName, nodeType, nodeRegion).Set(cpuCost)
				a.RAMPriceRecorder.WithLabelValues(nodeName, nodeName, nodeType, nodeRegion).Set(ramCost)
				a.GPUPriceRecorder.WithLabelValues(nodeName, nodeName, nodeType, nodeRegion).Set(gpuCost)
				a.NodeTotalPriceRecorder.WithLabelValues(nodeName, nodeName, nodeType, nodeRegion).Set(totalCost)
				labelKey := getKeyFromLabelStrings(nodeName, nodeName)
				nodeSeen[labelKey] = true
			}

			for _, costs := range data {
				nodeName := costs.NodeName

				namespace := costs.Namespace
				podName := costs.PodName
				containerName := costs.Name

				if costs.PVCData != nil {
					for _, pvc := range costs.PVCData {
						if pvc.Volume != nil {
							a.PVAllocationRecorder.WithLabelValues(namespace, podName, pvc.Claim, pvc.VolumeName).Set(pvc.Values[0].Value)
							labelKey := getKeyFromLabelStrings(namespace, podName, pvc.Claim, pvc.VolumeName)
							pvcSeen[labelKey] = true
						}
					}
				}

				if len(costs.RAMAllocation) > 0 {
					a.RAMAllocationRecorder.WithLabelValues(namespace, podName, containerName, nodeName, nodeName).Set(costs.RAMAllocation[0].Value)
				}
				if len(costs.CPUAllocation) > 0 {
					a.CPUAllocationRecorder.WithLabelValues(namespace, podName, containerName, nodeName, nodeName).Set(costs.CPUAllocation[0].Value)
				}
				if len(costs.GPUReq) > 0 {
					// allocation here is set to the request because shared GPU usage not yet supported.
					a.GPUAllocationRecorder.WithLabelValues(namespace, podName, containerName, nodeName, nodeName).Set(costs.GPUReq[0].Value)
				}
				labelKey := getKeyFromLabelStrings(namespace, podName, containerName, nodeName, nodeName)
				if podStatus[podName] == v1.PodRunning { // Only report data for current pods
					containerSeen[labelKey] = true
				} else {
					containerSeen[labelKey] = false
				}

				storageClasses := a.Model.Cache.GetAllStorageClasses()
				storageClassMap := make(map[string]map[string]string)
				for _, storageClass := range storageClasses {
					params := storageClass.Parameters
					storageClassMap[storageClass.ObjectMeta.Name] = params
					if storageClass.GetAnnotations()["storageclass.kubernetes.io/is-default-class"] == "true" || storageClass.GetAnnotations()["storageclass.beta.kubernetes.io/is-default-class"] == "true" {
						storageClassMap["default"] = params
						storageClassMap[""] = params
					}
				}

				pvs := a.Model.Cache.GetAllPersistentVolumes()
				for _, pv := range pvs {
					parameters, ok := storageClassMap[pv.Spec.StorageClassName]
					if !ok {
						klog.V(4).Infof("Unable to find parameters for storage class \"%s\". Does pv \"%s\" have a storageClassName?", pv.Spec.StorageClassName, pv.Name)
					}
					var region string
					if r, ok := pv.Labels[v1.LabelZoneRegion]; ok {
						region = r
					} else {
						region = defaultRegion
					}
					cacPv := &costAnalyzerCloud.PV{
						Class:      pv.Spec.StorageClassName,
						Region:     region,
						Parameters: parameters,
					}
					GetPVCost(cacPv, pv, a.Cloud, region)
					c, _ := strconv.ParseFloat(cacPv.Cost, 64)
					a.PersistentVolumePriceRecorder.WithLabelValues(pv.Name, pv.Name).Set(c)
					labelKey := getKeyFromLabelStrings(pv.Name, pv.Name)
					pvSeen[labelKey] = true
				}
			}
			for labelString, seen := range nodeSeen {
				if !seen {
					labels := getLabelStringsFromKey(labelString)
					a.NodeTotalPriceRecorder.DeleteLabelValues(labels...)
					a.CPUPriceRecorder.DeleteLabelValues(labels...)
					a.GPUPriceRecorder.DeleteLabelValues(labels...)
					a.RAMPriceRecorder.DeleteLabelValues(labels...)
					delete(nodeSeen, labelString)
				}
				nodeSeen[labelString] = false
			}
			for labelString, seen := range containerSeen {
				if !seen {
					labels := getLabelStringsFromKey(labelString)
					a.RAMAllocationRecorder.DeleteLabelValues(labels...)
					a.CPUAllocationRecorder.DeleteLabelValues(labels...)
					a.GPUAllocationRecorder.DeleteLabelValues(labels...)
					delete(containerSeen, labelString)
				}
				containerSeen[labelString] = false
			}
			for labelString, seen := range pvSeen {
				if !seen {
					labels := getLabelStringsFromKey(labelString)
					a.PersistentVolumePriceRecorder.DeleteLabelValues(labels...)
					delete(pvSeen, labelString)
				}
				pvSeen[labelString] = false
			}
			for labelString, seen := range pvcSeen {
				if !seen {
					labels := getLabelStringsFromKey(labelString)
					a.PVAllocationRecorder.DeleteLabelValues(labels...)
					delete(pvcSeen, labelString)
				}
				pvcSeen[labelString] = false
			}
			time.Sleep(time.Minute)
		}
	}()
}

// Creates a new ClusterManager instance using a boltdb storage. If that fails,
// then we fall back to a memory-only storage.
func newClusterManager() *cm.ClusterManager {
	clustersConfigFile := "/var/configs/clusters/default-clusters.yaml"

	// Return a memory-backed cluster manager populated by configmap
	return cm.NewConfiguredClusterManager(cm.NewMapDBClusterStorage(), clustersConfigFile)

	// NOTE: The following should be used with a persistent disk store. Since the
	// NOTE: configmap approach is currently the "persistent" source (entries are read-only
	// NOTE: on the backend), we don't currently need to store on disk.
	/*
		path := env.GetConfigPath()
		db, err := bolt.Open(path+"costmodel.db", 0600, nil)
		if err != nil {
			klog.V(1).Infof("[Error] Failed to create costmodel.db: %s", err.Error())
			return cm.NewConfiguredClusterManager(cm.NewMapDBClusterStorage(), clustersConfigFile)
		}

		store, err := cm.NewBoltDBClusterStorage("clusters", db)
		if err != nil {
			klog.V(1).Infof("[Error] Failed to Create Cluster Storage: %s", err.Error())
			return cm.NewConfiguredClusterManager(cm.NewMapDBClusterStorage(), clustersConfigFile)
		}

		return cm.NewConfiguredClusterManager(store, clustersConfigFile)
	*/
}

type ConfigWatchers struct {
	ConfigmapName string
	WatchFunc     func(string, map[string]string) error
}

// captures the panic event in sentry
func capturePanicEvent(err string, stack string) {
	msg := fmt.Sprintf("Panic: %s\nStackTrace: %s\n", err, stack)
	sentry.CurrentHub().CaptureEvent(&sentry.Event{
		Level:   sentry.LevelError,
		Message: msg,
	})
	sentry.Flush(5 * time.Second)
}

// handle any panics reported by the errors package
func handlePanic(p errors.Panic) bool {
	err := p.Error

	if err != nil {
		if err, ok := err.(error); ok {
			capturePanicEvent(err.Error(), p.Stack)
		}

		if err, ok := err.(string); ok {
			capturePanicEvent(err, p.Stack)
		}
	}

	// Return true to recover iff the type is http, otherwise allow kubernetes
	// to recover.
	return p.Type == errors.PanicTypeHTTP
}

func Initialize(additionalConfigWatchers ...ConfigWatchers) {
	klog.InitFlags(nil)
	flag.Set("v", "3")
	flag.Parse()
	klog.V(1).Infof("Starting cost-model (git commit \"%s\")", gitCommit)

	var err error
	if errorReportingEnabled {
		err = sentry.Init(sentry.ClientOptions{Release: gitCommit})
		if err != nil {
			klog.Infof("Failed to initialize sentry for error reporting")
		} else {
			err = errors.SetPanicHandler(handlePanic)
			if err != nil {
				klog.Infof("Failed to set panic handler: %s", err)
			}
		}
	}

	address := env.GetPrometheusServerEndpoint()
	if address == "" {
		klog.Fatalf("No address for prometheus set in $%s. Aborting.", env.PrometheusServerEndpointEnvVar)
	}

	queryConcurrency := env.GetMaxQueryConcurrency()

	var LongTimeoutRoundTripper http.RoundTripper = &http.Transport{ // may be necessary for long prometheus queries. TODO: make this configurable
		Proxy: http.ProxyFromEnvironment,
		DialContext: (&net.Dialer{
			Timeout:   120 * time.Second,
			KeepAlive: 120 * time.Second,
		}).DialContext,
		TLSHandshakeTimeout: 10 * time.Second,
	}

	pc := prometheusClient.Config{
		Address:      address,
		RoundTripper: LongTimeoutRoundTripper,
	}
	promCli, _ := prom.NewRateLimitedClient(pc, queryConcurrency)

	m, err := ValidatePrometheus(promCli, false)
	if err != nil || m.Running == false {
		if err != nil {
			klog.Errorf("Failed to query prometheus at %s. Error: %s . Troubleshooting help available at: %s", address, err.Error(), prometheusTroubleshootingEp)
		} else if m.Running == false {
			klog.Errorf("Prometheus at %s is not running. Troubleshooting help available at: %s", address, prometheusTroubleshootingEp)
		}
		api := prometheusAPI.NewAPI(promCli)
		_, err = api.Config(context.Background())
		if err != nil {
			klog.Infof("No valid prometheus config file at %s. Error: %s . Troubleshooting help available at: %s. Ignore if using cortex/thanos here.", address, err.Error(), prometheusTroubleshootingEp)
		} else {
			klog.V(1).Info("Retrieved a prometheus config file from: " + address)
		}
	} else {
		klog.V(1).Info("Success: retrieved the 'up' query against prometheus at: " + address)
	}

	// Kubernetes API setup
	kc, err := rest.InClusterConfig()
	if err != nil {
		panic(err.Error())
	}
	kubeClientset, err := kubernetes.NewForConfig(kc)
	if err != nil {
		panic(err.Error())
	}

	// Create Kubernetes Cluster Cache + Watchers
	k8sCache := clustercache.NewKubernetesClusterCache(kubeClientset)
	k8sCache.Run()

	cloudProviderKey := env.GetCloudProviderAPIKey()
	cloudProvider, err := costAnalyzerCloud.NewProvider(k8sCache, cloudProviderKey)
	if err != nil {
		panic(err.Error())
	}

	watchConfigFunc := func(c interface{}) {
		conf := c.(*v1.ConfigMap)
		if conf.GetName() == "pricing-configs" {
			_, err := cloudProvider.UpdateConfigFromConfigMap(conf.Data)
			if err != nil {
				klog.Infof("ERROR UPDATING %s CONFIG: %s", "pricing-configs", err.Error())
			}
		}
		for _, cw := range additionalConfigWatchers {
			if conf.GetName() == cw.ConfigmapName {
				err := cw.WatchFunc(conf.GetName(), conf.Data)
				if err != nil {
					klog.Infof("ERROR UPDATING %s CONFIG: %s", cw.ConfigmapName, err.Error())
				}
			}
		}
	}
	kubecostNamespace := env.GetKubecostNamespace()
	// We need an initial invocation because the init of the cache has happened before we had access to the provider.
	configs, err := kubeClientset.CoreV1().ConfigMaps(kubecostNamespace).Get("pricing-configs", metav1.GetOptions{})
	if err != nil {
		klog.Infof("No %s configmap found at installtime, using existing configs: %s", "pricing-configs", err.Error())
	} else {
		watchConfigFunc(configs)
	}

	for _, cw := range additionalConfigWatchers {
		configs, err := kubeClientset.CoreV1().ConfigMaps(kubecostNamespace).Get(cw.ConfigmapName, metav1.GetOptions{})
		if err != nil {
			klog.Infof("No %s configmap found at installtime, using existing configs: %s", cw.ConfigmapName, err.Error())
		} else {
			watchConfigFunc(configs)
		}
	}

	k8sCache.SetConfigMapUpdateFunc(watchConfigFunc)

	// TODO: General Architecture Note: Several passes have been made to modularize a lot of
	// TODO: our code, but the router still continues to be the obvious entry point for new \
	// TODO: features. We should look to spliting out the actual "router" functionality and
	// TODO: implement a builder -> controller for stitching new features and other dependencies.
	clusterManager := newClusterManager()

	cpuGv := prometheus.NewGaugeVec(prometheus.GaugeOpts{
		Name: "node_cpu_hourly_cost",
		Help: "node_cpu_hourly_cost hourly cost for each cpu on this node",
	}, []string{"instance", "node", "instance_type", "region"})

	ramGv := prometheus.NewGaugeVec(prometheus.GaugeOpts{
		Name: "node_ram_hourly_cost",
		Help: "node_ram_hourly_cost hourly cost for each gb of ram on this node",
	}, []string{"instance", "node", "instance_type", "region"})

	gpuGv := prometheus.NewGaugeVec(prometheus.GaugeOpts{
		Name: "node_gpu_hourly_cost",
		Help: "node_gpu_hourly_cost hourly cost for each gpu on this node",
	}, []string{"instance", "node", "instance_type", "region"})

	totalGv := prometheus.NewGaugeVec(prometheus.GaugeOpts{
		Name: "node_total_hourly_cost",
		Help: "node_total_hourly_cost Total node cost per hour",
	}, []string{"instance", "node", "instance_type", "region"})

	pvGv := prometheus.NewGaugeVec(prometheus.GaugeOpts{
		Name: "pv_hourly_cost",
		Help: "pv_hourly_cost Cost per GB per hour on a persistent disk",
	}, []string{"volumename", "persistentvolume"})

	RAMAllocation := prometheus.NewGaugeVec(prometheus.GaugeOpts{
		Name: "container_memory_allocation_bytes",
		Help: "container_memory_allocation_bytes Bytes of RAM used",
	}, []string{"namespace", "pod", "container", "instance", "node"})

	CPUAllocation := prometheus.NewGaugeVec(prometheus.GaugeOpts{
		Name: "container_cpu_allocation",
		Help: "container_cpu_allocation Percent of a single CPU used in a minute",
	}, []string{"namespace", "pod", "container", "instance", "node"})

	GPUAllocation := prometheus.NewGaugeVec(prometheus.GaugeOpts{
		Name: "container_gpu_allocation",
		Help: "container_gpu_allocation GPU used",
	}, []string{"namespace", "pod", "container", "instance", "node"})
	PVAllocation := prometheus.NewGaugeVec(prometheus.GaugeOpts{
		Name: "pod_pvc_allocation",
		Help: "pod_pvc_allocation Bytes used by a PVC attached to a pod",
	}, []string{"namespace", "pod", "persistentvolumeclaim", "persistentvolume"})

	NetworkZoneEgressRecorder := prometheus.NewGauge(prometheus.GaugeOpts{
		Name: "kubecost_network_zone_egress_cost",
		Help: "kubecost_network_zone_egress_cost Total cost per GB egress across zones",
	})
	NetworkRegionEgressRecorder := prometheus.NewGauge(prometheus.GaugeOpts{
		Name: "kubecost_network_region_egress_cost",
		Help: "kubecost_network_region_egress_cost Total cost per GB egress across regions",
	})
	NetworkInternetEgressRecorder := prometheus.NewGauge(prometheus.GaugeOpts{
		Name: "kubecost_network_internet_egress_cost",
		Help: "kubecost_network_internet_egress_cost Total cost per GB of internet egress.",
	})

	prometheus.MustRegister(cpuGv)
	prometheus.MustRegister(ramGv)
	prometheus.MustRegister(gpuGv)
	prometheus.MustRegister(totalGv)
	prometheus.MustRegister(pvGv)
	prometheus.MustRegister(RAMAllocation)
	prometheus.MustRegister(CPUAllocation)
	prometheus.MustRegister(PVAllocation)
	prometheus.MustRegister(GPUAllocation)
	prometheus.MustRegister(NetworkZoneEgressRecorder, NetworkRegionEgressRecorder, NetworkInternetEgressRecorder)
	prometheus.MustRegister(ServiceCollector{
		KubeClientSet: kubeClientset,
	})
	prometheus.MustRegister(DeploymentCollector{
		KubeClientSet: kubeClientset,
	})
	prometheus.MustRegister(StatefulsetCollector{
		KubeClientSet: kubeClientset,
	})

	// cache responses from model for a default of 5 minutes; clear expired responses every 10 minutes
	outOfClusterCache := cache.New(time.Minute*5, time.Minute*10)

	A = Accesses{
		PrometheusClient:              promCli,
		KubeClientSet:                 kubeClientset,
		ClusterManager:                clusterManager,
		Cloud:                         cloudProvider,
		CPUPriceRecorder:              cpuGv,
		RAMPriceRecorder:              ramGv,
		GPUPriceRecorder:              gpuGv,
		NodeTotalPriceRecorder:        totalGv,
		RAMAllocationRecorder:         RAMAllocation,
		CPUAllocationRecorder:         CPUAllocation,
		GPUAllocationRecorder:         GPUAllocation,
		PVAllocationRecorder:          PVAllocation,
		NetworkZoneEgressRecorder:     NetworkZoneEgressRecorder,
		NetworkRegionEgressRecorder:   NetworkRegionEgressRecorder,
		NetworkInternetEgressRecorder: NetworkInternetEgressRecorder,
		PersistentVolumePriceRecorder: pvGv,
		Model:                         NewCostModel(k8sCache),
		OutOfClusterCache:             outOfClusterCache,
	}

	remoteEnabled := env.IsRemoteEnabled()
	if remoteEnabled {
		info, err := cloudProvider.ClusterInfo()
		klog.Infof("Saving cluster  with id:'%s', and name:'%s' to durable storage", info["id"], info["name"])
		if err != nil {
			klog.Infof("Error saving cluster id %s", err.Error())
		}
		_, _, err = costAnalyzerCloud.GetOrCreateClusterMeta(info["id"], info["name"])
		if err != nil {
			klog.Infof("Unable to set cluster id '%s' for cluster '%s', %s", info["id"], info["name"], err.Error())
		}
	}

	// Thanos Client
	if thanos.IsEnabled() {
		thanosUrl := thanos.QueryURL()

		if thanosUrl != "" {
			var thanosRT http.RoundTripper = &http.Transport{
				Proxy: http.ProxyFromEnvironment,
				DialContext: (&net.Dialer{
					Timeout:   120 * time.Second,
					KeepAlive: 120 * time.Second,
				}).DialContext,
				TLSHandshakeTimeout: 10 * time.Second,
			}

			thanosConfig := prometheusClient.Config{
				Address:      thanosUrl,
				RoundTripper: thanosRT,
			}
			thanosCli, _ := prom.NewRateLimitedClient(thanosConfig, queryConcurrency)

			_, err = ValidatePrometheus(thanosCli, true)
			if err != nil {
				klog.V(1).Infof("[Warning] Failed to query Thanos at %s. Error: %s.", thanosUrl, err.Error())
				A.ThanosClient = thanosCli
			} else {
				klog.V(1).Info("Success: retrieved the 'up' query against Thanos at: " + thanosUrl)

				A.ThanosClient = thanosCli
			}

		} else {
			klog.Infof("Error resolving environment variable: $%s", thanosQueryUrl)
		}
	}

	err = A.Cloud.DownloadPricingData()
	if err != nil {
		klog.V(1).Info("Failed to download pricing data: " + err.Error())
	}

	A.recordPrices()

	managerEndpoints := cm.NewClusterManagerEndpoints(A.ClusterManager)

	Router.GET("/costDataModel", A.CostDataModel)
	Router.GET("/costDataModelRange", A.CostDataModelRange)
	Router.GET("/costDataModelRangeLarge", A.CostDataModelRangeLarge)
	Router.GET("/outOfClusterCosts", A.OutOfClusterCostsWithCache)
	Router.GET("/allNodePricing", A.GetAllNodePricing)
	Router.POST("/refreshPricing", A.RefreshPricingData)
	Router.GET("/clusterCostsOverTime", A.ClusterCostsOverTime)
	Router.GET("/clusterCosts", A.ClusterCosts)
	Router.GET("/validatePrometheus", A.GetPrometheusMetadata)
	Router.GET("/managementPlatform", A.ManagementPlatform)
	Router.GET("/clusterInfo", A.ClusterInfo)
	Router.GET("/clusters", managerEndpoints.GetAllClusters)
	Router.PUT("/clusters", managerEndpoints.PutCluster)
	Router.DELETE("/clusters/:id", managerEndpoints.DeleteCluster)
}<|MERGE_RESOLUTION|>--- conflicted
+++ resolved
@@ -39,34 +39,17 @@
 )
 
 const (
-<<<<<<< HEAD
 	prometheusTroubleshootingEp = "http://docs.kubecost.com/custom-prom#troubleshoot"
 	RFC3339Milli                = "2006-01-02T15:04:05.000Z"
-=======
-	logCollectionEnvVar            = "LOG_COLLECTION_ENABLED"
-	productAnalyticsEnvVar         = "PRODUCT_ANALYTICS_ENABLED"
-	errorReportingEnvVar           = "ERROR_REPORTING_ENABLED"
-	valuesReportingEnvVar          = "VALUES_REPORTING_ENABLED"
-	maxQueryConcurrencyEnvVar      = "MAX_QUERY_CONCURRENCY"
-	prometheusServerEndpointEnvVar = "PROMETHEUS_SERVER_ENDPOINT"
-	prometheusTroubleshootingEp    = "http://docs.kubecost.com/custom-prom#troubleshoot"
-	RFC3339Milli                   = "2006-01-02T15:04:05.000Z"
->>>>>>> 270ad76a
 )
 
 var (
 	// gitCommit is set by the build system
 	gitCommit               string
-<<<<<<< HEAD
 	logCollectionEnabled    bool = env.IsLogCollectionEnabled()
 	productAnalyticsEnabled bool = env.IsProductAnalyticsEnabled()
 	errorReportingEnabled   bool = env.IsErrorReportingEnabled()
-=======
-	logCollectionEnabled    bool = strings.EqualFold(os.Getenv(logCollectionEnvVar), "true")
-	productAnalyticsEnabled bool = strings.EqualFold(os.Getenv(productAnalyticsEnvVar), "true")
-	errorReportingEnabled   bool = strings.EqualFold(os.Getenv(errorReportingEnvVar), "true")
-	valuesReportingEnabled  bool = strings.EqualFold(os.Getenv(valuesReportingEnvVar), "true")
->>>>>>> 270ad76a
+	valuesReportingEnabled  bool = env.IsValuesReportingEnabled()
 )
 
 var Router = httprouter.New()
